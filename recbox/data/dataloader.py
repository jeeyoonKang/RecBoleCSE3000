# @Time   : 2020/7/7
# @Author : Yupeng Hou
# @Email  : houyupeng@ruc.edu.cn

# UPDATE
# @Time   : 2020/8/29, 2020/8/27
# @Author : Yupeng Hou, Yushuo Chen
# @email  : houyupeng@ruc.edu.cn, chenyushuo@ruc.edu.cn

import math

import numpy as np
import pandas as pd
import torch
import torch.nn.utils.rnn as rnn_utils
from tqdm import tqdm

from ..utils import (
    DataLoaderType, EvaluatorType, FeatureSource, FeatureType, InputType,
    KGDataLoaderState)
from .interaction import Interaction


class AbstractDataLoader(object):
    def __init__(self, config, dataset,
                 batch_size=1, shuffle=False):
        self.config = config
        self.dataset = dataset
        self.batch_size = batch_size
        self.shuffle = shuffle
        self.pr = 0
        self.dl_type = None

        self.join = self.dataset.join
        self.inter_matrix = self.dataset.inter_matrix
        self.num = self.dataset.num
        self.fields = self.dataset.fields
        self.field2type = self.dataset.field2type
        if self.dataset.uid_field:
            self.user_num = self.dataset.user_num
        if self.dataset.iid_field:
            self.item_num = self.dataset.item_num

    def __len__(self):
        raise NotImplementedError('Method [len] should be implemented')

    def __iter__(self):
        if self.shuffle:
            self._shuffle()
        return self

    def __next__(self):
        if self.pr >= self.pr_end:
            self.pr = 0
            raise StopIteration()
        return self._next_batch_data()

    @property
    def pr_end(self):
        raise NotImplementedError('Method [pr_end] should be implemented')

    def _shuffle(self):
        raise NotImplementedError('Method [shuffle] should be implemented.')

    def _next_batch_data(self):
        raise NotImplementedError('Method [next_batch_data] should be implemented.')

    def _dataframe_to_interaction(self, data, *args):
        data = data.to_dict(orient='list')
        return self._dict_to_interaction(data, *args)

    def _dict_to_interaction(self, data, *args):
        seqlen = self.dataset.field2seqlen
        for k in data:
            ftype = self.dataset.field2type[k]
            if ftype == FeatureType.TOKEN:
                data[k] = torch.LongTensor(data[k])
            elif ftype == FeatureType.FLOAT:
                data[k] = torch.FloatTensor(data[k])
            elif ftype == FeatureType.TOKEN_SEQ:
                seq_data = [torch.LongTensor(d[:seqlen[k]]) for d in data[k]]
                data[k] = rnn_utils.pad_sequence(seq_data, batch_first=True)
            elif ftype == FeatureType.FLOAT_SEQ:
                seq_data = [torch.FloatTensor(d[:seqlen[k]]) for d in data[k]]
                data[k] = rnn_utils.pad_sequence(seq_data, batch_first=True)
            else:
                raise ValueError('Illegal ftype [{}]'.format(ftype))
        return Interaction(data, *args)

    def set_batch_size(self, batch_size):  # TODO batch size is useless...
        if self.pr != 0:
            raise PermissionError('Cannot change dataloader\'s batch_size while iteration')
        if self.batch_size != batch_size:
            self.batch_size = batch_size
            # TODO  batch size is changed

    def get_item_feature(self):
        item_df = self.dataset.get_item_feature()
        return self._dataframe_to_interaction(item_df)


class GeneralDataLoader(AbstractDataLoader):
    def __init__(self, config, dataset,
                 batch_size=1, dl_format=InputType.POINTWISE, shuffle=False):
        self.dl_type = DataLoaderType.ORIGIN
        self.step = batch_size

        self.dl_format = dl_format

        super(GeneralDataLoader, self).__init__(config, dataset, batch_size, shuffle)

    def __len__(self):
        return math.ceil(self.pr_end / self.step)

    @property
    def pr_end(self):
        return len(self.dataset)

    def _shuffle(self):
        self.dataset.shuffle()

    def _next_batch_data(self):
        cur_data = self.dataset[self.pr: self.pr + self.step]
        self.pr += self.step
        return self._dataframe_to_interaction(cur_data)


class NegSampleBasedDataLoader(AbstractDataLoader):
    def __init__(self, config, dataset, sampler, phase, neg_sample_args,
                 batch_size=1, dl_format=InputType.POINTWISE, shuffle=False):
        if neg_sample_args['strategy'] not in ['by', 'full']:
            raise ValueError('neg_sample strategy [{}] has not been implemented'.format(neg_sample_args['strategy']))

        super(NegSampleBasedDataLoader, self).__init__(config, dataset, batch_size, shuffle)

        self.dl_type = DataLoaderType.NEGSAMPLE

        self.sampler = sampler
        self.phase = phase
        self.neg_sample_args = neg_sample_args
        self.dl_format = dl_format
        self.real_time_neg_sampling = self.neg_sample_args['real_time']

        self._batch_size_adaptation()
        if not self.real_time_neg_sampling:
            self._pre_neg_sampling()

    def _batch_size_adaptation(self):
        raise NotImplementedError('Method [batch_size_adaptation] should be implemented.')

    def _pre_neg_sampling(self):
        raise NotImplementedError('Method [pre_neg_sampling] should be implemented.')

    def _neg_sampling(self, inter_feat):
        raise NotImplementedError('Method [neg_sampling] should be implemented.')


class GeneralIndividualDataLoader(NegSampleBasedDataLoader):
    def __init__(self, config, dataset, sampler, phase, neg_sample_args,
                 batch_size=1, dl_format=InputType.POINTWISE, shuffle=False):
        if neg_sample_args['strategy'] != 'by':
            raise ValueError('neg_sample strategy in GeneralInteractionBasedDataLoader() should be `by`')
        if dl_format == InputType.PAIRWISE and neg_sample_args['by'] != 1:
            raise ValueError('Pairwise dataloader can only neg sample by 1')

        self.neg_sample_by = neg_sample_args['by']

        if dl_format == InputType.POINTWISE:
            self.times = 1 + self.neg_sample_by

            self.label_field = config['LABEL_FIELD']
            dataset.set_field_property(self.label_field, FeatureType.FLOAT, FeatureSource.INTERACTION, 1)
        elif dl_format == InputType.PAIRWISE:
            self.times = 1

            neg_prefix = config['NEG_PREFIX']
            iid_field = config['ITEM_ID_FIELD']

            columns = [iid_field] if dataset.item_feat is None else dataset.item_feat.columns
            for item_feat_col in columns:
                neg_item_feat_col = neg_prefix + item_feat_col
                dataset.copy_field_property(neg_item_feat_col, item_feat_col)

        super(GeneralIndividualDataLoader, self).__init__(config, dataset, sampler, phase, neg_sample_args,
                                                          batch_size, dl_format, shuffle)

    def __len__(self):
        return math.ceil(self.pr_end / self.step)

    def _batch_size_adaptation(self):
        if self.dl_format == InputType.PAIRWISE:
            self.step = self.batch_size
            return
        batch_num = max(self.batch_size // self.times, 1)
        new_batch_size = batch_num * self.times
        self.step = batch_num if self.real_time_neg_sampling else new_batch_size
        self.set_batch_size(new_batch_size)

    @property
    def pr_end(self):
        return len(self.dataset)

    def _shuffle(self):
        self.dataset.shuffle()

    def _next_batch_data(self):
        cur_data = self.dataset[self.pr: self.pr + self.step]
        self.pr += self.step
        if self.real_time_neg_sampling:
            cur_data = self._neg_sampling(cur_data)
        return self._dataframe_to_interaction(cur_data)

    def _pre_neg_sampling(self):
        self.dataset.inter_feat = self._neg_sampling(self.dataset.inter_feat)

    def _neg_sampling(self, inter_feat):
        uid_field = self.config['USER_ID_FIELD']
        iid_field = self.config['ITEM_ID_FIELD']
        uids = inter_feat[uid_field].to_list()
        neg_iids = self.sampler.sample_by_user_ids(self.phase, uids, self.neg_sample_by)
        if self.dl_format == InputType.POINTWISE:
            sampling_func = self._neg_sample_by_point_wise_sampling
        elif self.dl_format == InputType.PAIRWISE:
            sampling_func = self._neg_sample_by_pair_wise_sampling
        else:
            raise ValueError('`neg sampling by` with dl_format [{}] not been implemented'.format(self.dl_format))
        return sampling_func(uid_field, iid_field, neg_iids, inter_feat)

    def _neg_sample_by_pair_wise_sampling(self, uid_field, iid_field, neg_iids, inter_feat):
        neg_prefix = self.config['NEG_PREFIX']
        neg_item_id = neg_prefix + iid_field
        inter_feat.insert(len(inter_feat.columns), neg_item_id, neg_iids)

        if self.dataset.item_feat is not None:
            neg_item_feat = self.dataset.item_feat.add_prefix(neg_prefix)
            inter_feat = pd.merge(inter_feat, neg_item_feat,
                                  on=neg_item_id, how='left', suffixes=('_inter', '_item'))

        return inter_feat

    def _neg_sample_by_point_wise_sampling(self, uid_field, iid_field, neg_iids, inter_feat):
        pos_inter_num = len(inter_feat)

        new_df = pd.concat([inter_feat] * self.times, ignore_index=True)
        new_df[iid_field].values[pos_inter_num:] = neg_iids

        labels = np.zeros(pos_inter_num * self.times, dtype=np.int64)
        labels[: pos_inter_num] = 1
        new_df[self.label_field] = labels

        return new_df


class GeneralGroupedDataLoader(GeneralIndividualDataLoader):
    def __init__(self, config, dataset, sampler, phase, neg_sample_args,
                 batch_size=1, dl_format=InputType.POINTWISE, shuffle=False):
        self.uid2index, self.uid2items_num = dataset.uid2index

        super(GeneralGroupedDataLoader, self).__init__(config, dataset, sampler, phase, neg_sample_args,
                                                       batch_size, dl_format, shuffle)

    def _batch_size_adaptation(self):
        max_uid2inter_num = max(self.uid2items_num) * self.times
        batch_num = max(self.batch_size // max_uid2inter_num, 1)
        new_batch_size = batch_num * max_uid2inter_num
        self.step = batch_num
        self.set_batch_size(new_batch_size)

    @property
    def pr_end(self):
        return len(self.uid2index)

    def _shuffle(self):
        new_index = np.random.permutation(len(self.uid2index))
        self.uid2index = self.uid2index[new_index]
        self.uid2items_num = self.uid2items_num[new_index]

    def _next_batch_data(self):
        sampling_func = self._neg_sampling if self.real_time_neg_sampling else (lambda x: x)
        cur_data = []
        for uid, index in self.uid2index[self.pr: self.pr + self.step]:
            cur_data.append(sampling_func(self.dataset[index]))
        cur_data = pd.concat(cur_data, ignore_index=True)
        pos_len_list = self.uid2items_num[self.pr: self.pr + self.step]
        user_len_list = pos_len_list * self.times
        self.pr += self.step
        return self._dataframe_to_interaction(cur_data, list(pos_len_list), list(user_len_list))

    def _pre_neg_sampling(self):
        new_inter_num = 0
        new_inter_feat = []
        new_uid2index = []
        for uid, index in self.uid2index:
            new_inter_feat.append(self._neg_sampling(self.dataset.inter_feat[index]))
            new_num = len(new_inter_feat[-1])
            new_uid2index.append((uid, slice(new_inter_num, new_inter_num + new_num)))
            new_inter_num += new_num
        self.dataset.inter_feat = pd.concat(new_inter_feat, ignore_index=True)
        self.uid2index = np.array(new_uid2index)

    def get_pos_len_list(self):
        return self.uid2items_num


class GeneralFullDataLoader(NegSampleBasedDataLoader):
    def __init__(self, config, dataset, sampler, phase, neg_sample_args,
                 batch_size=1, dl_format=InputType.POINTWISE, shuffle=False):
        if neg_sample_args['strategy'] != 'full':
            raise ValueError('neg_sample strategy in GeneralFullDataLoader() should be `full`')
        self.uid2index, self.uid2items_num = dataset.uid2index

        super().__init__(config, dataset, sampler, phase, neg_sample_args,
                         batch_size=batch_size, dl_format=dl_format, shuffle=shuffle)

        self.dl_type = DataLoaderType.FULL

    def __len__(self):
        return math.ceil(self.pr_end / self.step)

    def _batch_size_adaptation(self):
        batch_num = max(self.batch_size // self.dataset.item_num, 1)
        new_batch_size = batch_num * self.dataset.item_num
        self.step = batch_num
        self.set_batch_size(new_batch_size)

    @property
    def pr_end(self):
        return len(self.uid2index)

    def _shuffle(self):
        raise NotImplementedError('GeneralFullDataLoader can\'t shuffle')

    def _neg_sampling(self, uid2index, show_progress=False):
        uid_field = self.dataset.uid_field
        iid_field = self.dataset.iid_field
        tot_item_num = self.dataset.item_num

        start_idx = 0
        pos_len_list = []
        neg_len_list = []

        pos_idx = []
        used_idx = []

        iter_data = tqdm(uid2index) if show_progress else uid2index
        for uid, index in iter_data:
            pos_item_id = self.dataset.inter_feat[iid_field][index].values
            pos_idx.extend([_ + start_idx for _ in pos_item_id])
            pos_num = len(pos_item_id)
            pos_len_list.append(pos_num)

            used_item_id = self.sampler.used_item_id[self.phase][uid]
            used_idx.extend([_ + start_idx for _ in used_item_id])
            used_num = len(used_item_id)

            neg_num = tot_item_num - used_num
            neg_len_list.append(neg_num)

            start_idx += tot_item_num

        user_df = pd.DataFrame({uid_field: np.array(uid2index[:, 0], dtype=np.int)})
        user_interaction = self._dataframe_to_interaction(self.join(user_df))

        return user_interaction, \
               torch.LongTensor(pos_idx), torch.LongTensor(used_idx), \
               pos_len_list, neg_len_list

    def _pre_neg_sampling(self):
        self.user_tensor, tmp_pos_idx, tmp_used_idx, self.pos_len_list, self.neg_len_list = \
            self._neg_sampling(self.uid2index, show_progress=True)
        tmp_pos_len_list = [sum(self.pos_len_list[_: _ + self.step]) for _ in range(0, self.pr_end, self.step)]
        tot_item_num = self.dataset.item_num
        tmp_used_len_list = [sum(
            [tot_item_num - x for x in self.neg_len_list[_: _ + self.step]]
        ) for _ in range(0, self.pr_end, self.step)]
        self.pos_idx = list(torch.split(tmp_pos_idx, tmp_pos_len_list))
        self.used_idx = list(torch.split(tmp_used_idx, tmp_used_len_list))
        for i in range(len(self.pos_idx)):
            self.pos_idx[i] -= i * tot_item_num * self.step
        for i in range(len(self.used_idx)):
            self.used_idx[i] -= i * tot_item_num * self.step

    def _next_batch_data(self):
        if not self.real_time_neg_sampling:
            slc = slice(self.pr, self.pr + self.step)
            idx = self.pr // self.step
            cur_data = self.user_tensor[slc], self.pos_idx[idx], self.used_idx[idx], \
                       self.pos_len_list[slc], self.neg_len_list[slc]
        else:
            cur_data = self._neg_sampling(self.uid2index[self.pr: self.pr + self.step])
        self.pr += self.step
        return cur_data

    def get_pos_len_list(self):
        return self.uid2items_num


class ContextDataLoader(GeneralDataLoader):
    pass


class ContextIndividualDataLoader(GeneralIndividualDataLoader):
    pass


class ContextGroupedDataLoader(GeneralGroupedDataLoader):
    pass


class SequentialDataLoader(AbstractDataLoader):
    def __init__(self, config, dataset,
                 batch_size=1, dl_format=InputType.POINTWISE, shuffle=False):
        if dl_format != InputType.POINTWISE:
            raise ValueError('dl_format in Sequential DataLoader should be POINTWISE')

        self.dl_type = DataLoaderType.ORIGIN
        self.dl_format = dl_format
        self.step = batch_size
        self.real_time = config['real_time_process']

        self.uid_field = dataset.uid_field
        self.iid_field = dataset.iid_field
        self.time_field = dataset.time_field
        self.max_item_list_len = config['MAX_ITEM_LIST_LENGTH']
        self.stop_token_id = dataset.item_num - 1

        target_prefix = config['TARGET_PREFIX']
        list_suffix = config['LIST_SUFFIX']
        self.item_list_field = self.iid_field + list_suffix
        self.time_list_field = self.time_field + list_suffix
        self.position_field = config['POSITION_FIELD']
        self.target_iid_field = target_prefix + self.iid_field
        self.target_time_field = target_prefix + self.time_field
        self.item_list_length_field = config['ITEM_LIST_LENGTH_FIELD']

        dataset.set_field_property(self.item_list_field, FeatureType.TOKEN_SEQ, FeatureSource.INTERACTION,
                                   self.max_item_list_len)
        dataset.set_field_property(self.time_list_field, FeatureType.FLOAT_SEQ, FeatureSource.INTERACTION,
                                   self.max_item_list_len)
        if self.position_field:
            dataset.set_field_property(self.position_field, FeatureType.TOKEN_SEQ, FeatureSource.INTERACTION,
                                   self.max_item_list_len)
        dataset.set_field_property(self.target_iid_field, FeatureType.TOKEN, FeatureSource.INTERACTION, 1)
        dataset.set_field_property(self.target_time_field, FeatureType.FLOAT, FeatureSource.INTERACTION, 1)
        dataset.set_field_property(self.item_list_length_field, FeatureType.TOKEN, FeatureSource.INTERACTION, 1)

        self.uid_list, self.item_list_index, self.target_index, self.item_list_length = \
            dataset.prepare_data_augmentation()

        if not self.real_time:
            self.pre_processed_data = self.augmentation(self.uid_list, self.item_list_field,
                                                        self.target_index, self.item_list_length)

        super(SequentialDataLoader, self).__init__(config, dataset, batch_size, shuffle)

    def __len__(self):
        return math.ceil(self.pr_end / self.step)

    @property
    def pr_end(self):
        return len(self.uid_list)

    def _shuffle(self):
        new_index = np.random.permutation(len(self.item_list_index))
        if self.real_time:
            self.uid_list = self.uid_list[new_index]
            self.item_list_index = self.item_list_index[new_index]
            self.target_index = self.target_index[new_index]
            self.item_list_length = self.item_list_length[new_index]
        else:
            new_data = {}
            for key, value in self.pre_processed_data.items():
                new_data[key] = value[new_index]
            self.pre_processed_data = new_data

    def _next_batch_data(self):
        cur_index = slice(self.pr, self.pr + self.step)
        if self.real_time:
            cur_data = self.augmentation(self.uid_list[cur_index],
                                         self.item_list_index[cur_index],
                                         self.target_index[cur_index],
                                         self.item_list_length[cur_index])
        else:
            cur_data = {}
            for key, value in self.pre_processed_data.items():
                cur_data[key] = value[cur_index]
        self.pr += self.step
        return self._dict_to_interaction(cur_data)

    def augmentation(self, uid_list, item_list_index, target_index, item_list_length):
        new_length = len(item_list_index)
        new_dict = {
            self.uid_field: uid_list,
            self.item_list_field: [],
            self.time_list_field: [],
            self.target_iid_field: self.dataset.inter_feat[self.iid_field][target_index].values,
            self.target_time_field: self.dataset.inter_feat[self.time_field][target_index].values,
            self.item_list_length_field: item_list_length,
        }
        if self.position_field:
            new_dict[self.position_field] = [np.arange(self.max_item_list_len)] * new_length
        for index in item_list_index:
            df = self.dataset.inter_feat[index]
            new_dict[self.item_list_field].append(np.append(df[self.iid_field].values, self.stop_token_id))
            new_dict[self.time_list_field].append(np.append(df[self.time_field].values, 0))
        return new_dict


class SequentialFullDataLoader(SequentialDataLoader):
    def __init__(self, config, dataset,
                 batch_size=1, dl_format=InputType.POINTWISE, shuffle=False):
        super(SequentialFullDataLoader, self).__init__(config, dataset, batch_size, dl_format, shuffle)

        self.dl_type = DataLoaderType.FULL

    def _shuffle(self):
        raise NotImplementedError('SequentialFullDataLoader can\'t shuffle')

    def _next_batch_data(self):
        interaction = super(SequentialFullDataLoader, self)._next_batch_data()
        tot_item_num = self.dataset.item_num
        inter_num = len(interaction)
        pos_idx = used_idx = interaction[self.target_iid_field] + torch.arange(inter_num) * tot_item_num
        pos_len_list = [1] * inter_num
        neg_len_list = [tot_item_num - 1] * inter_num
        return interaction, pos_idx, used_idx, pos_len_list, neg_len_list

    def get_pos_len_list(self):
        return np.ones(self.pr_end, dtype=np.int)


class KGDataLoader(NegSampleBasedDataLoader):

    def __init__(self, config, dataset, sampler, phase, neg_sample_args,
                 batch_size=1, dl_format=InputType.POINTWISE, shuffle=False):

        super(KGDataLoader, self).__init__(config, dataset, sampler, phase, neg_sample_args,
                 batch_size=batch_size, dl_format=dl_format, shuffle=shuffle)
        if neg_sample_args['strategy'] != 'by':
            raise ValueError('neg_sample strategy in KnowledgeBasedDataLoader() should be `by`')
        if dl_format != InputType.PAIRWISE or neg_sample_args['by'] != 1:
            raise ValueError('kg based dataloader must be pairwise and can only neg sample by 1')
        if shuffle is False:
            raise ValueError('kg based dataloader must shuffle the data')

        self.neg_sample_by = neg_sample_args['by']

        self.times = 1

        neg_prefix = config['NEG_PREFIX']
        iid_field = config['ITEM_ID_FIELD']
        tid_field = config['TAIL_ENTITY_ID_FIELD']

        # kg negative cols
        neg_kg_col = neg_prefix + tid_field
        dataset.copy_field_property(neg_kg_col, tid_field)

    def __len__(self):
        return math.ceil(self.pr_end / self.step)

    @property
    def pr_end(self):
        # TODO 这个地方应该是取kg_data的len
        return len(self.dataset.kg_feat)

    def _shuffle(self):
        # TODO 这个地方应该是取kg_data的len
        self.dataset.kg_feat = self.dataset.kg_feat.sample(frac=1).reset_index(drop=True)

    def _next_batch_data(self):
        # TODO 这个地方应该取的kg_data
        cur_data = self.dataset.kg_feat[self.pr: self.pr + self.step]
        self.pr += self.step
        if self.real_time_neg_sampling:
            cur_data = self._neg_sampling(cur_data)
        return self._dataframe_to_interaction(cur_data)

    def _pre_neg_sampling(self):
        # TODO 这个地方应该是kg_data
        self.dataset.kg_feat = self._neg_sampling(self.dataset.kg_feat)

    def _neg_sampling(self, kg_feat):
        hid_field = self.config['HEAD_ENTITY_ID_FIELD']
        tid_field = self.config['TAIL_ENTITY_ID_FIELD']
        hids = kg_feat[hid_field].to_list()
        neg_tids = self.sampler.sample_by_entity_ids(self.phase, hids, self.neg_sample_by)
        return self._neg_sample_by_pair_wise_sampling(tid_field, neg_tids, kg_feat)

    def _neg_sample_by_pair_wise_sampling(self, tid_field, neg_tids, kg_feat):
        neg_prefix = self.config['NEG_PREFIX']
        neg_tail_entity_id = neg_prefix + tid_field
        kg_feat.insert(len(kg_feat.columns), neg_tail_entity_id, neg_tids)
        return kg_feat

    def _batch_size_adaptation(self):
        raise NotImplementedError('Method [batch_size_adaptation] should be implemented.')


class KnowledgeBasedDataLoader(AbstractDataLoader):

    def __init__(self, config, dataset, sampler, kg_sampler, phase, neg_sample_args,
                 batch_size=1, dl_format=InputType.POINTWISE, shuffle=False):

        # using sampler
<<<<<<< HEAD
        self.general_dataloader = self._get_general_data_loader(config, dataset, sampler, phase, neg_sample_args,
                                                                batch_size=batch_size, dl_format=dl_format, shuffle=shuffle)
=======
        self.general_dataloader = self._get_data_loader(config=config, dataset=dataset, sampler=sampler, phase=phase, neg_sample_args=neg_sample_args,
                                                       batch_size=batch_size, dl_format=dl_format, shuffle=shuffle)
>>>>>>> 0c9162ba

        # using kg_sampler and dl_format is pairwise
        self.kg_dataloader = KGDataLoader(config, dataset, kg_sampler, phase, neg_sample_args,
                                          batch_size=batch_size, dl_format=InputType.PAIRWISE, shuffle=False)

<<<<<<< HEAD
        self.main_dataloader = None

    def _get_general_data_loader(self, **kwargs):
=======
        super(KnowledgeBasedDataLoader, self).__init__(config, dataset,
                                                       batch_size=batch_size, shuffle=shuffle)

    def _get_data_loader(self, **kwargs):
>>>>>>> 0c9162ba
        phase = kwargs['phase']
        config = kwargs['config']
        if phase == 'train' or config['eval_type'] == EvaluatorType.INDIVIDUAL:
            return GeneralIndividualDataLoader(**kwargs)
        else:
            return GeneralGroupedDataLoader(**kwargs)

    def _get_main_data_loader(self):
        if self.state in [KGDataLoaderState.RS, KGDataLoaderState.RSKG]:
            return self.general_dataloader
        elif self.state == KGDataLoaderState.KG:
            return self.kg_dataloader

    @property
    def pr(self):
<<<<<<< HEAD
        return self.main_dataloader.pr

    @pr.setter
    def pr(self, value):
        self.main_dataloader.pr = value
=======
        if self.state in [KGDataLoaderState.RS, KGDataLoaderState.RSKG]:
            return self.general_dataloader.pr
        elif self.state == KGDataLoaderState.KG:
            return self.kg_dataloader.pr

    @pr.setter
    def pr(self, value):
        self.general_dataloader.pr = value
        self.kg_dataloader.pr = value
>>>>>>> 0c9162ba

    def __iter__(self):
        if not hasattr(self, 'state'):
            raise ValueError('The dataloader\'s state must be set when using the kg based dataloader')
<<<<<<< HEAD
        return 
=======
        return super().__iter__()
>>>>>>> 0c9162ba

    def __next__(self):
        if self.pr >= self.pr_end:
            self.pr = 0
            # After the rec data ends, the kg data pointer needs to be cleared to zero
            if self.state == KGDataLoaderState.RSKG:
                self.kg_dataloader.pr = 0
            raise StopIteration()
        return self._next_batch_data()

    def __len__(self):
        return len(self.main_dataloader)

    @property
    def pr_end(self):
<<<<<<< HEAD
        return self.main_dataloader.pr_end
=======
        if self.state in [KGDataLoaderState.RS, KGDataLoaderState.RSKG]:
            return self.general_dataloader.pr_end
        elif self.state == KGDataLoaderState.KG:
            return self.kg_dataloader.pr_end

    def __len__(self):
        if self.state in [KGDataLoaderState.RS, KGDataLoaderState.RSKG]:
            return len(self.general_dataloader)
        elif self.state == KGDataLoaderState.KG:
            return len(self.kg_dataloader)
>>>>>>> 0c9162ba

    def _next_batch_data(self):
        if self.state == KGDataLoaderState.KG:
            return self.kg_dataloader._next_batch_data()
        elif self.state == KGDataLoaderState.RS:
            return self.general_dataloader._next_batch_data()
        elif self.state == KGDataLoaderState.RSKG:
            kg_data = self.kg_dataloader._next_batch_data()
            rec_data = self.general_dataloader._next_batch_data()
            rec_data.update(kg_data)
            return rec_data

    def set_mode(self, state):
<<<<<<< HEAD
        if state not in set(KGDataLoader):
            raise ValueError()
        self.state = state
        if self.state in [KGDataLoaderState.RS, KGDataLoaderState.RSKG]:
            return self.general_dataloader
        elif self.state == KGDataLoaderState.KG:
            return self.kg_dataloader
        else:
            raise NotImplementedError('kg data loader has no state named [{}]'.format(self.state))
=======
        if state not in set(KGDataLoaderState):
            raise NotImplementedError('kg data loader has no state named [{}]'.format(self.state))
        self.state = state
>>>>>>> 0c9162ba
<|MERGE_RESOLUTION|>--- conflicted
+++ resolved
@@ -602,28 +602,17 @@
                  batch_size=1, dl_format=InputType.POINTWISE, shuffle=False):
 
         # using sampler
-<<<<<<< HEAD
-        self.general_dataloader = self._get_general_data_loader(config, dataset, sampler, phase, neg_sample_args,
-                                                                batch_size=batch_size, dl_format=dl_format, shuffle=shuffle)
-=======
         self.general_dataloader = self._get_data_loader(config=config, dataset=dataset, sampler=sampler, phase=phase, neg_sample_args=neg_sample_args,
                                                        batch_size=batch_size, dl_format=dl_format, shuffle=shuffle)
->>>>>>> 0c9162ba
 
         # using kg_sampler and dl_format is pairwise
         self.kg_dataloader = KGDataLoader(config, dataset, kg_sampler, phase, neg_sample_args,
                                           batch_size=batch_size, dl_format=InputType.PAIRWISE, shuffle=False)
 
-<<<<<<< HEAD
-        self.main_dataloader = None
-
-    def _get_general_data_loader(self, **kwargs):
-=======
         super(KnowledgeBasedDataLoader, self).__init__(config, dataset,
                                                        batch_size=batch_size, shuffle=shuffle)
 
     def _get_data_loader(self, **kwargs):
->>>>>>> 0c9162ba
         phase = kwargs['phase']
         config = kwargs['config']
         if phase == 'train' or config['eval_type'] == EvaluatorType.INDIVIDUAL:
@@ -639,32 +628,16 @@
 
     @property
     def pr(self):
-<<<<<<< HEAD
         return self.main_dataloader.pr
 
     @pr.setter
     def pr(self, value):
         self.main_dataloader.pr = value
-=======
-        if self.state in [KGDataLoaderState.RS, KGDataLoaderState.RSKG]:
-            return self.general_dataloader.pr
-        elif self.state == KGDataLoaderState.KG:
-            return self.kg_dataloader.pr
-
-    @pr.setter
-    def pr(self, value):
-        self.general_dataloader.pr = value
-        self.kg_dataloader.pr = value
->>>>>>> 0c9162ba
 
     def __iter__(self):
         if not hasattr(self, 'state'):
             raise ValueError('The dataloader\'s state must be set when using the kg based dataloader')
-<<<<<<< HEAD
-        return 
-=======
         return super().__iter__()
->>>>>>> 0c9162ba
 
     def __next__(self):
         if self.pr >= self.pr_end:
@@ -680,20 +653,7 @@
 
     @property
     def pr_end(self):
-<<<<<<< HEAD
         return self.main_dataloader.pr_end
-=======
-        if self.state in [KGDataLoaderState.RS, KGDataLoaderState.RSKG]:
-            return self.general_dataloader.pr_end
-        elif self.state == KGDataLoaderState.KG:
-            return self.kg_dataloader.pr_end
-
-    def __len__(self):
-        if self.state in [KGDataLoaderState.RS, KGDataLoaderState.RSKG]:
-            return len(self.general_dataloader)
-        elif self.state == KGDataLoaderState.KG:
-            return len(self.kg_dataloader)
->>>>>>> 0c9162ba
 
     def _next_batch_data(self):
         if self.state == KGDataLoaderState.KG:
@@ -707,18 +667,9 @@
             return rec_data
 
     def set_mode(self, state):
-<<<<<<< HEAD
-        if state not in set(KGDataLoader):
-            raise ValueError()
-        self.state = state
+        if state not in set(KGDataLoaderState):
+            raise NotImplementedError('kg data loader has no state named [{}]'.format(self.state))
         if self.state in [KGDataLoaderState.RS, KGDataLoaderState.RSKG]:
             return self.general_dataloader
         elif self.state == KGDataLoaderState.KG:
-            return self.kg_dataloader
-        else:
-            raise NotImplementedError('kg data loader has no state named [{}]'.format(self.state))
-=======
-        if state not in set(KGDataLoaderState):
-            raise NotImplementedError('kg data loader has no state named [{}]'.format(self.state))
-        self.state = state
->>>>>>> 0c9162ba
+            return self.kg_dataloader