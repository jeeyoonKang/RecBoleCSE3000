--- conflicted
+++ resolved
@@ -2,68 +2,6 @@
 
 ## 如何开发一个新模型？
 
-<<<<<<< HEAD
-1. 确定要开发的模型
-    1) 在下表中登记模型信息，包括模型名称，类别，模型状态，以及现负责人。
-       
-       模型名称：该模型常用的简称或全称
-       
-       模型类别：general （传统top-k推荐），context-aware （FM类等利用较多特征信息方法），
-       sequential（序列推荐方法，包括next-item，next-session）。如有新的模型类别，请加入到此处。
-
-       模型状态：按照开发程度由低到高分为：未认领（没有人认领），开发中（正在编写代码，模型没有办法在现有框架下跑通），
-       调试中（编码基本完成，也可以顺利跑通，但未经过最后的测试），已上线（编写模型通过最后测试，上线成功）
-
-       现负责人：保证每一个模型都有专门的负责人，负责开源之后的模型维护工作。当不处于这个项目后，需要把自己负责的模型进行转交，更新最新的负责人。
-
-        |  序号  | 模型名称 | 模型类别 | 模型状态 | 现负责人 |
-        |  ---- | ----  | ----  | ----  | ----  |
-        | 1  | Popularity | general | 开发中 | 林子涵 |
-        | 2  | ItemKNN | general | 开发中 | 林子涵 |
-        | 3  | BPRMF | general | 测试中 | 林子涵 |
-        | 4  | NCF | general | 测试中 | 林子涵 |
-        | 5  | NGCF | general | 开发中 | 林子涵 |
-        | 6  | LightGCN | general | 未认领 |  |
-        | 7  | FM | context-aware | 开发中 | 牟善磊 |
-        | 8  | DeepFM | context-aware | 开发中 | 牟善磊 |
-        | 9  | NFM | context-aware | 开发中 | 林子涵 |
-        | 10 | Wide&Deep | context-aware | 开发中 | 牟善磊 |
-        | 11 | GRU4Rec | sequential | 开发中 | 牟善磊 |
-        | 12 | SASRec | sequential | 未认领 |  |
-        | 13 | FPMC | sequential | 未认领 |  |
-
-2. 代码编写
-    1) 在 model/模型类别/ 目录下新建py模型文件，若不存在相对应的模型类别目录，需要新建目录。
-    2) 模型需要继承 AbstractRecommender 这个类，这个类要求实现 forward(), calculate_loss(), predict()三个方法。
-    forward() 为模型前向传播逻辑，calculate_loss() 为训练时调用的方法，输入为PyTorch常见训练类型数据，输出为模型Loss。
-    predict() 为评测时用到的方法，输出要为score或者其他任务适配的用来评测的内容。
-    3) 编写模型文件前，可以查看一下是否有与待实现模型输入输出以及结构相似的模型，如果有可以参考进行编写，事半功倍。
-    4) 在写模型结构时，包括各种layers和loss，如果为常见的layers和loss可以查看model/layers.py和model/loss.py看有没有已经实现的相应模块，
-    如果有可以直接调用。如果没有且该模块非常常用，可以添加到layers.py或loss.py文件中。
-    5) 模型相关的超参数，需要写入到配置文件中，配置文件目录：properties/model/
-    6) 代码规范请参考 Python PEP8编码规范
-
-3. 测试上线
-    1) 首先需要保证模型能够顺利运行，可选取ml-100k这个数据集进行测试。简单测试方式:调整好数据集配置文件，模型配置文件，overall配置文件，
-    运行run_test.py，或直接运行`python run_test.py --model='model_name' --dataset=ml-100k`,检查是否报错。
-    2) 保证模型顺利运行后，需要逐字检查模型文件，看是否有逻辑错误或其他错误。
-    3) 在上线测试数据集上，进行训练评测。一种方式（推荐）：利用RecBox自动调参工具，按照模型类别找到相应的数据集及评测方式，设置好相应的配置文件，
-    保证要测试的设置在run_test.py中能够无误跑通，随后在hyper.test 中按照要求设置要调整的超参范围，调整好后执行`run_hyper.py --max_evals 'eval_nums'`，
-    `max_evals`控制搜索次数，返回得到最优的超参和测试集结果，将结果填入下表中。另一种方式：自行调参。
-    4) 检查3）得到的结果是否异常（是否与其他模型相差过大以及其他判断方式），正常无误模型可以顺利上线，结果异常需进一步检查代码，若还未发现问题，请
-    及时与同学和老师进行沟通。
-    
-    注：
-    1) 各类模型的上线评测标准（数据集，评测方式）还未制定。
-    
-        一个例子：模型类别：general，数据集：ml-1m，评测方式：8:1:1,全排序
-    
-        |  Method  | Recall@10 | NDCG@10 | Precision@10 |
-        |  ---- | ----  | ----  | ----  |
-        | ItemKNN  | 0.123 | 0.123 | 0.123 |
-        | BPRMF  | 0.123 | 0.123 | 0.123 |
-        | NCF  | 0.123 | 0.123 | 0.123 |
-=======
 ### 1.确定要开发的模型
 
 在下表中登记模型信息，包括模型名称，类别，模型状态，以及现负责人。
@@ -82,8 +20,8 @@
 |  ---- | ----  | ----  | ----  | ----  |
 | 1  | Popularity | general | 开发中 | 林子涵 |
 | 2  | ItemKNN | general | 开发中 | 林子涵 |
-| 3  | BPRMF | general | 测试中 | 牟善磊 |
-| 4  | NCF | general | 测试中 | 牟善磊 |
+| 3  | BPRMF | general | 测试中 | 林子涵 |
+| 4  | NCF | general | 测试中 | 林子涵 |
 | 5  | NGCF | general | 开发中 | 林子涵 |
 | 6  | LightGCN | general | 未认领 |  |
 | 7  | FM | context-aware | 开发中 | 牟善磊 |
@@ -168,7 +106,4 @@
 | **DeepFM**    |       |         |
 | **NFM**       |       |         |
 | **AFM**       |       |         |
-| **Wide&Deep** |       |         |
-
-
->>>>>>> e8bba7e7
+| **Wide&Deep** |       |         |