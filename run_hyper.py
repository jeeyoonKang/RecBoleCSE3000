--- conflicted
+++ resolved
@@ -4,15 +4,9 @@
 # @Email  : slmu@ruc.edu.cn
 # @File   : run_hyper.py
 # UPDATE:
-<<<<<<< HEAD
-# @Time   : 2020/8/20 21:17, 2020/8/29, 2022/7/13
-# @Author : Zihan Lin, Yupeng Hou, Gaowei Zhang
+# @Time   : 2020/8/20 21:17, 2020/8/29, 2022/7/13, 2022/7/18
+# @Author : Zihan Lin, Yupeng Hou, Gaowei Zhang, Lei Wang, zxcptss@gmail.com
 # @Email  : linzihan.super@foxmail.com, houyupeng@ruc.edu.cn, zgw15630559577@163.com
-=======
-# @Time   : 2020/8/20 21:17, 2020/8/29, 2022/7/18
-# @Author : Zihan Lin, Yupeng Hou, Lei Wang
-# @Email  : linzihan.super@foxmail.com, houyupeng@ruc.edu.cn, zxcptss@gmail.com
->>>>>>> 8f39f77c
 
 import argparse
 import os
@@ -25,39 +19,13 @@
 from ray.tune.schedulers import ASHAScheduler
 
 
-<<<<<<< HEAD
-def main():
-    parser = argparse.ArgumentParser()
-    parser.add_argument(
-        "--config_files", type=str, default=None, help="fixed config files"
-    )
-    parser.add_argument("--params_file", type=str, default=None, help="parameters file")
-    parser.add_argument(
-        "--output_file", type=str, default="hyper_example.result", help="output file"
-    )
-    args, _ = parser.parse_known_args()
-
-    # plz set algo='exhaustive' to use exhaustive search, in this case, max_evals is auto set
-    # in other case, max_evals needs to be set manually
-    config_file_list = (
-        args.config_files.strip().split(" ") if args.config_files else None
-    )
-    hp = HyperTuning(
-        objective_function,
-        algo="exhaustive",
-        early_stop=10,
-        params_file=args.params_file,
-        fixed_config_file_list=config_file_list,
-    )
-=======
 def hyperopt_tune(args):
 
     # plz set algo='exhaustive' to use exhaustive search, in this case, max_evals is auto set
     config_file_list = args.config_files.strip().split(
         ' ') if args.config_files else None
-    hp = HyperTuning(objective_function, algo='exhaustive',
+    hp = HyperTuning(objective_function, algo='exhaustive',early_stop=10,
                      params_file=args.params_file, fixed_config_file_list=config_file_list)
->>>>>>> 8f39f77c
     hp.run()
     hp.export_result(output_file=args.output_file)
     print("best params: ", hp.best_params)
@@ -65,10 +33,6 @@
     print(hp.params2result[hp.params2str(hp.best_params)])
 
 
-<<<<<<< HEAD
-if __name__ == "__main__":
-    main()
-=======
 def ray_tune(args):
 
     config_file_list = args.config_files.strip().split(
@@ -83,6 +47,7 @@
         "learning_rate": tune.loguniform(1e-4, 1e-1),
     }
     # choose different schedulers to use different tuning optimization algorithms
+    # in other case, max_evals needs to be set manually
     scheduler = ASHAScheduler(
         metric="recall@10",
         mode="max",
@@ -122,5 +87,4 @@
     elif args.tool=='Ray':
         ray_tune(args)
     else:
-        raise ValueError(f"The tool [{args.tool}] should in ['Hyperopt', 'Ray']")
->>>>>>> 8f39f77c
+        raise ValueError(f"The tool [{args.tool}] should in ['Hyperopt', 'Ray']")