# -*- coding: utf-8 -*-
# @Time   : 2020/10/06
# @Author : Xinyan Fan
# @Email  : xinyan.fan@ruc.edu.cn
# @File   : fwfm.py

r"""
FwFM
#####################################################
Reference:
    Junwei Pan et al. "Field-weighted Factorization Machines for Click-Through Rate Prediction in Display Advertising."
    in WWW 2018.
"""

import torch
import torch.nn as nn
from torch.nn.init import xavier_normal_, constant_

from recbole.model.abstract_recommender import ContextRecommender


class FwFM(ContextRecommender):
    r"""FwFM is a context-based recommendation model. It aims to model the different feature interactions
    between different fields in a much more memory-efficient way. It proposes a field pair weight matrix
    :math:`r_{F(i),F(j)}`, to capture the heterogeneity of field pair interactions.

    The model defines as follows:

    .. math::
       y = w_0 + \sum_{i=1}^{m}x_{i}w_{i} + \sum_{i=1}^{m}\sum_{j=i+1}^{m}x_{i}x_{j}<v_{i}, v_{j}>r_{F(i),F(j)}
    """

    def __init__(self, config, dataset):
        super(FwFM, self).__init__(config, dataset)

        # load parameters info
        self.dropout_prob = config["dropout_prob"]
        self.fields = config["fields"]  # a dict; key: field_id; value: feature_list

        self.num_features = self.num_feature_field

        self.dropout_layer = nn.Dropout(p=self.dropout_prob)
        self.sigmoid = nn.Sigmoid()

        self.feature2id = {}
        self.feature2field = {}

        self.feature_names = (
            self.token_field_names,
            self.token_seq_field_names,
            self.float_field_names,
        )
        self.feature_dims = (
            self.token_field_dims,
            self.token_seq_field_dims,
            self.float_field_dims,
        )
        self._get_feature2field()
        self.num_fields = len(set(self.feature2field.values()))  # the number of fields
        self.num_pair = self.num_fields * self.num_fields

<<<<<<< HEAD
        self.loss = nn.BCEWithLogitsLoss()
=======
        self.weight = torch.randn(self.num_fields,self.num_fields,1,requires_grad=True,device=self.device)

        self.loss = nn.BCELoss()
>>>>>>> 4625878d

        # parameters initialization
        self.apply(self._init_weights)

    def _init_weights(self, module):
        if isinstance(module, nn.Embedding):
            xavier_normal_(module.weight.data)
        elif isinstance(module, nn.Linear):
            xavier_normal_(module.weight.data)
            if module.bias is not None:
                constant_(module.bias.data, 0)

    def _get_feature2field(self):
        r"""Create a mapping between features and fields."""
        fea_id = 0
        for names in self.feature_names:
            if names is not None:
                for name in names:
                    self.feature2id[name] = fea_id
                    fea_id += 1

        if self.fields is None:
            field_id = 0
            for key, value in self.feature2id.items():
                self.feature2field[self.feature2id[key]] = field_id
                field_id += 1
        else:
            for key, value in self.fields.items():
                for v in value:
                    try:
                        self.feature2field[self.feature2id[v]] = key
                    except:
                        pass

    def fwfm_layer(self, infeature):
        r"""Get the field pair weight matrix r_{F(i),F(j)}, and model the different interaction strengths of
        different field pairs :math:`\sum_{i=1}^{m}\sum_{j=i+1}^{m}x_{i}x_{j}<v_{i}, v_{j}>r_{F(i),F(j)}`.

        Args:
            infeature (torch.cuda.FloatTensor): [batch_size, field_size, embed_dim]

        Returns:
            torch.cuda.FloatTensor: [batch_size, 1]
        """
        # get r(Fi, Fj)
        batch_size = infeature.shape[0]
<<<<<<< HEAD
        para = (
            torch.randn(self.num_fields * self.num_fields * self.embedding_size)
            .expand(batch_size, self.num_fields * self.num_fields * self.embedding_size)
            .to(self.device)
        )  # [batch_size*num_pairs*emb_dim]
        para = para.reshape(
            batch_size, self.num_fields, self.num_fields, self.embedding_size
        )
        r = nn.Parameter(
            para, requires_grad=True
        )  # [batch_size, num_fields, num_fields, emb_dim]
=======
        weight = self.weight.expand(batch_size,-1,-1,-1)
>>>>>>> 4625878d

        fwfm_inter = list()  # [batch_size, num_fields, emb_dim]
        for i in range(self.num_features - 1):
            for j in range(i + 1, self.num_features):
                Fi, Fj = self.feature2field[i], self.feature2field[j]
                fwfm_inter.append(infeature[:, i] * infeature[:, j] * weight[:, Fi, Fj])
        fwfm_inter = torch.stack(fwfm_inter, dim=1)
        fwfm_inter = torch.sum(fwfm_inter, dim=1)  # [batch_size, emb_dim]
        fwfm_inter = self.dropout_layer(fwfm_inter)

        fwfm_output = torch.sum(fwfm_inter, dim=1, keepdim=True)  # [batch_size, 1]

        return fwfm_output

    def forward(self, interaction):
        fwfm_all_embeddings = self.concat_embed_input_fields(
            interaction
        )  # [batch_size, num_field, embed_dim]

        output = self.first_order_linear(interaction) + self.fwfm_layer(
            fwfm_all_embeddings
        )

        return output.squeeze(-1)

    def calculate_loss(self, interaction):
        label = interaction[self.LABEL]

        output = self.forward(interaction)
        return self.loss(output, label)

    def predict(self, interaction):
        return self.sigmoid(self.forward(interaction))<|MERGE_RESOLUTION|>--- conflicted
+++ resolved
@@ -59,13 +59,7 @@
         self.num_fields = len(set(self.feature2field.values()))  # the number of fields
         self.num_pair = self.num_fields * self.num_fields
 
-<<<<<<< HEAD
         self.loss = nn.BCEWithLogitsLoss()
-=======
-        self.weight = torch.randn(self.num_fields,self.num_fields,1,requires_grad=True,device=self.device)
-
-        self.loss = nn.BCELoss()
->>>>>>> 4625878d
 
         # parameters initialization
         self.apply(self._init_weights)
@@ -112,7 +106,6 @@
         """
         # get r(Fi, Fj)
         batch_size = infeature.shape[0]
-<<<<<<< HEAD
         para = (
             torch.randn(self.num_fields * self.num_fields * self.embedding_size)
             .expand(batch_size, self.num_fields * self.num_fields * self.embedding_size)
@@ -124,9 +117,6 @@
         r = nn.Parameter(
             para, requires_grad=True
         )  # [batch_size, num_fields, num_fields, emb_dim]
-=======
-        weight = self.weight.expand(batch_size,-1,-1,-1)
->>>>>>> 4625878d
 
         fwfm_inter = list()  # [batch_size, num_fields, emb_dim]
         for i in range(self.num_features - 1):
